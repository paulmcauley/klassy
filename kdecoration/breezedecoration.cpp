--- conflicted
+++ resolved
@@ -1006,7 +1006,7 @@
     m_windowPath->clear(); // clear the path for subsequent calls to this function
     if (!c->isShaded()) {
         if (s->isAlphaChannelSupported() && !isMaximized()) {
-            if (hasNoBorders()) { // round at top, square at bottom
+            if (hasNoBorders() && !m_internalSettings->roundBottomCornersWhenNoBorders()) { // round at top, square at bottom
                 *m_windowPath = constructRoundedTopRectangle(rect(), m_scaledCornerRadius);
             } else {
                 m_windowPath->addRoundedRect(rect(), m_scaledCornerRadius, m_scaledCornerRadius);
@@ -1362,29 +1362,12 @@
     painter.setBrush(Qt::black);
     painter.setCompositionMode(QPainter::CompositionMode_DestinationOut);
 
-<<<<<<< HEAD
     QPainterPath roundedRectMask;
-    if (hasNoBorders() && !c->isShaded()) {
+    if (hasNoBorders() && !m_internalSettings->roundBottomCornersWhenNoBorders() && !c->isShaded()) {
         roundedRectMask = constructRoundedTopRectangle(innerRect, m_scaledCornerRadius + 0.5);
     } else {
         roundedRectMask.addRoundedRect(innerRect, m_scaledCornerRadius + 0.5, m_scaledCornerRadius + 0.5);
     }
-=======
-    QRectF innerRectPotentiallyTaller = innerRect;
-
-    QPainterPath innerRectPath;
-    innerRectPath.addRect(innerRect);
-
-    // if we have no borders we don't have rounded bottom corners, so make a taller rounded rectangle and clip off its bottom
-    if (hasNoBorders() && !c->isShaded() && !m_internalSettings->roundBottomCornersWhenNoBorders())
-        innerRectPotentiallyTaller.adjust(0, 0, 0, m_scaledCornerRadius);
-
-    QPainterPath roundedRectMask;
-    roundedRectMask.addRoundedRect(innerRectPotentiallyTaller, m_scaledCornerRadius + 0.5, m_scaledCornerRadius + 0.5);
-
-    if (hasNoBorders() && !c->isShaded() && !m_internalSettings->roundBottomCornersWhenNoBorders())
-        roundedRectMask = roundedRectMask.intersected(innerRectPath);
->>>>>>> ba30c826
 
     painter.drawPath(roundedRectMask);
 
@@ -1419,17 +1402,6 @@
                                    -outlineAdjustment,
                                    outlineAdjustment,
                                    outlineAdjustment); // make thin window outline rect larger so most is outside the window, except for a 0.5px scaled overlap
-<<<<<<< HEAD
-=======
-            QPainterPath outlineRectPath;
-            outlineRectPath.addRect(outlineRect);
-
-            QRectF outlineRectPotentiallyTaller = outlineRect;
-
-            // if we have no borders we don't have rounded bottom corners, so make a taller rounded rectangle and clip off its bottom
-            if (hasNoBorders() && !c->isShaded() && !m_internalSettings->roundBottomCornersWhenNoBorders())
-                outlineRectPotentiallyTaller = outlineRect.adjusted(0, 0, 0, m_scaledCornerRadius);
->>>>>>> ba30c826
 
             p.setWidthF(outlinePenWidth);
             painter.setPen(p);
@@ -1444,18 +1416,11 @@
             else
                 cornerRadius = m_scaledCornerRadius + outlineAdjustment; // else round corner slightly more to account for pen width
 
-<<<<<<< HEAD
-            if (hasNoBorders() && !c->isShaded()) {
+            if (hasNoBorders() && !m_internalSettings->roundBottomCornersWhenNoBorders() && !c->isShaded()) {
                 outlinePath = constructRoundedTopRectangle(outlineRect, cornerRadius);
             } else {
                 outlinePath.addRoundedRect(outlineRect, cornerRadius, cornerRadius);
             }
-=======
-            roundedRectOutline.addRoundedRect(outlineRectPotentiallyTaller, cornerRadius, cornerRadius);
-
-            if (hasNoBorders() && !c->isShaded() && !m_internalSettings->roundBottomCornersWhenNoBorders())
-                roundedRectOutline = roundedRectOutline.intersected(outlineRectPath);
->>>>>>> ba30c826
 
             painter.drawPath(outlinePath);
         }
