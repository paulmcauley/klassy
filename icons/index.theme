--- conflicted
+++ resolved
@@ -41,7 +41,6 @@
 Name[zh_TW]=Breeze
 
 Comment=Default Plasma 5 Theme
-<<<<<<< HEAD
 Comment[ar]=سمة بلازما 5 الافتراضيّة
 Comment[ca]=Tema del Plasma 5 per defecte
 Comment[da]=Standardtema til Plasma 5
@@ -58,32 +57,18 @@
 Comment[lt]=Numatyta Plasma 5 tema
 Comment[nb]=Standard tema for Plasma 5
 Comment[nl]=Standaard thema van Plasma 5
-=======
-Comment[ca]=Tema del Plasma 5 per defecte
-Comment[de]=Standard-Arbeitsflächendesign für Plasma 5
-Comment[en_GB]=Default Plasma 5 Theme
-Comment[es]=Tema por omisión de Plasma 5
-Comment[fi]=Plasma 5:n oletusteema
-Comment[it]=Tema predefinito di Plasma 5
-Comment[nb]=Standard tema for Plasma 5
-Comment[nl]=Standaard Plasma 5 thema
->>>>>>> bf77dee2
 Comment[nn]=Standard Plasma 5-tema
 Comment[pl]=Domyślny wystrój Plazmy 5
 Comment[pt]=Tema por Omissão para o Plasma 5
 Comment[pt_BR]=Tema padrão do Plasma 5
-<<<<<<< HEAD
 Comment[ro]=Tema implicită pentru Plasma 5
 Comment[ru]=Стандартный набор значков в Plasma 5
 Comment[sk]=Predvolená téma Plasma  5
-Comment[sl]=Privzeta tema za Plasmo 5
-=======
 Comment[sl]=Privzeta tema za Plasmo 5
 Comment[sr]=Подразумевана тема Плазме 5
 Comment[sr@ijekavian]=Подразумевана тема Плазме 5
 Comment[sr@ijekavianlatin]=Podrazumevana tema Plasme 5
 Comment[sr@latin]=Podrazumevana tema Plasme 5
->>>>>>> bf77dee2
 Comment[sv]=Plasma 5 standardtema
 Comment[tr]=Öntanımlı KDE Plasma 5 Teması
 Comment[uk]=Тема тема Плазми 5
